"""The ingestion agent component for the rag"""

import os
import sys
import threading
from typing import Dict, List, Any
from solace_ai_connector.common.log import log

SCRIPT_DIR = os.path.dirname(os.path.abspath(__file__))
sys.path.append(os.path.dirname(SCRIPT_DIR))

# Adding imports for file tracking and ingestion functionality
from ..ingestor.ingestion_service import IngestionService
from ..scanner.file_tracker import FileChangeTracker

# Add new imports for the RAG pipeline
from ..preprocessor.preprocessor_service import PreprocessorService
from ..splitter.splitter_service import SplitterService
from ..embedder.embedder_service import EmbedderService
from ..rag.augmentation_service import AugmentationService


class Pipeline:

    def __init__(self, config, **kwargs):
        """Initialize the rag agent component.

        Args:
            config: The component configuration.
            **kwargs: Additional keyword arguments.

        Raises:
            ValueError: If required database configuration is missing.
        """

        self.component_config = config
        self._hybrid_search_config = self.component_config.get("hybrid_search", {})

        # Initialize handlers
        self.ingestion_handler = None
        self.file_tracker = None
        self.preprocessing_handler = None
        self.embedding_handler = None
        self.splitting_handler = None
        self.augmentation_handler = None
        self.use_memory_storage = False
        # Create handlers
        self._create_handlers()

        # Run the ingestion pipeline in a separate thread
        self.ingestion_thread = threading.Thread(target=self._run)
        self.ingestion_thread.daemon = (
            True  # Set as daemon so it exits when main thread exits
        )
        self.ingestion_thread.start()
        log.info(f"Started ingestion pipeline on background")

    def _run(self):
        """Ingest documents into the vector database."""
        log.info("=== PIPELINE: Starting _run method ===")
        log.info("PIPELINE: Starting document ingestion process")
        log.info(f"PIPELINE: File tracker state: {self.file_tracker is not None}")

        if self.file_tracker:
            log.info("PIPELINE: File tracker is available, proceeding with scan...")
            # Scan for file changes
            self._scan_files()

            # Get new/modified/deleted files
            files = self._get_tracked_files()
            log.info(f"PIPELINE: Found {len(files) if files else 0} files to process")

            if files:
                # Process files through the complete pipeline
                result = self.process_files(files)
                log.info(f"PIPELINE: Processing result: {result}")
            else:
                log.info("PIPELINE: No files found to process.")
        else:
            log.error("PIPELINE: No file tracker is initialized.")

        log.info("=== PIPELINE: Finished _run method ===")

    def process_files(
        self, file_paths: List[str], metadata: Dict[str, Any] = None
    ) -> Dict[str, Any]:
        """
        Process files through a complete RAG pipeline: preprocess, chunk, embed, and ingest.

        Args:
            file_paths: List of file paths to process.
            metadata: Optional metadata to merge with file metadata for cloud storage files.

        Returns:
            A dictionary containing the processing results.
        """
        log.info(f"Processing {len(file_paths)} files through the RAG pipeline")

        # Step 1: Preprocess files
        preprocessed_docs = []
        preprocessed_metadata = []

        for i, file_path in enumerate(file_paths):
            try:
                # Handle both cloud URIs and local files
                if self._is_cloud_uri(file_path):
                    # Cloud file - should already be downloaded to temp location by cloud provider
                    log.debug(f"Processing cloud file: {file_path}")
                else:
                    # Local file - verify it exists
                    if not os.path.exists(file_path):
                        log.warning(f"Local file not found: {file_path}")
                        continue

                # Get the document type
                doc_type = self._get_file_type(file_path)

                # Process the file with the appropriate preprocessor config
                # The preprocessor service will select the right preprocessor based on file type
                preprocess_output = self.preprocessing_handler.preprocess_file(
                    file_path
                )
                text = preprocess_output.get("text_content", None)
                file_metadata = preprocess_output.get("metadata", {})

                # Merge provided metadata with file metadata (provided metadata takes precedence)
                if metadata:
                    merged_metadata = file_metadata.copy()
                    merged_metadata.update(metadata)
                    # Ensure the file_path is preserved from the provided metadata if it exists
                    if "file_path" in metadata:
                        merged_metadata["file_path"] = metadata["file_path"]
                        # Use the cloud URI as the source for consistency
                        source_path = metadata["file_path"]
                    else:
                        source_path = file_path
                else:
                    merged_metadata = file_metadata
                    source_path = file_path

                if text:
                    preprocessed_docs.append(text)
                    preprocessed_metadata.append(
                        {
                            "source": source_path,
                            "metadata": merged_metadata,
                        }
                    )
                    log.info("Successfully preprocessed a file.")
                else:
                    log.warning("Failed to preprocess a file.")
            except Exception as e:
                log.error(f"Error preprocessing file {file_path}.", trace=e)

        if not preprocessed_docs:
            log.warning("No documents were successfully preprocessed")
            return {
                "success": False,
                "message": "No documents were successfully preprocessed",
                "document_ids": [],
            }

        # Refit the sparse model if hybrid search is enabled, using all preprocessed document texts
        if (
            self.embedding_handler
            and hasattr(self.embedding_handler, "hybrid_search_enabled")
            and self.embedding_handler.hybrid_search_enabled
        ):
            log.info(
                "Pipeline: Hybrid search is enabled. Refitting sparse model with actual corpus documents."
            )
            log.debug(
                f"[HYBRID_SEARCH_DEBUG] Refitting sparse model with {len(preprocessed_docs)} actual corpus documents"
            )
            # Use the new refit method that combines sample corpus with actual documents
            if hasattr(self.embedding_handler, "refit_sparse_model_with_corpus"):
                self.embedding_handler.refit_sparse_model_with_corpus(preprocessed_docs)
            else:
                # Fallback to original method for backward compatibility
                self.embedding_handler.fit_sparse_model(preprocessed_docs)
        else:
            log.info(
                "Pipeline: Hybrid search is disabled or embedding_handler is not configured for it. Skipping sparse model fitting."
            )

        # Step 2: Split documents into chunks
        chunks = []
        chunks_metadata = []

        for i, (doc, data) in enumerate(zip(preprocessed_docs, preprocessed_metadata)):
            try:
                # Get the metadata
                meta = data.get("metadata", {})
                # Get the document type
                doc_type = meta.get("file_type", "text")

                # Split the document
                doc_chunks = self.splitting_handler.split_text(doc, doc_type)

                # Add chunks and metadata
                chunks.extend(doc_chunks)
                chunks_metadata.extend([meta.copy() for _ in range(len(doc_chunks))])

                log.info(f"Split a document into {len(doc_chunks)} chunks")
            except Exception:
                log.error("Error splitting a document")

        if not chunks:
            log.warning("No chunks were created from the documents")
            return {
                "success": False,
                "message": "No chunks were created from the documents",
                "document_ids": [],
            }

        # Step 3: Embed chunks
        try:
            embeddings = self.embedding_handler.embed_texts(chunks)
            log.info(f"Created {len(embeddings)} embeddings")
        except Exception as e:
            log.error("Error embedding chunks.", trace=e)
            return {
                "success": False,
                "message": "Error embedding chunks.",
                "document_ids": [],
            }

        # Step 4: Ingest embeddings into vector database
        try:
            # Use the ingestion handler to store the embeddings
            result = self.ingestion_handler.ingest_embeddings(
                texts=chunks, embeddings=embeddings, metadata=chunks_metadata
            )
            log.info(f"Ingestion result: {result['message']}")
            return result
        except Exception as e:
            log.error(f"Error ingesting embeddings.", trace=e)
            return {
                "success": False,
                "message": "Error ingesting embeddings.",
                "document_ids": [],
            }

    def _is_cloud_uri(self, path: str) -> bool:
        """
        Check if path is a cloud URI for any provider.

        Args:
            path: The file path to check.

        Returns:
            True if the path is a cloud URI, False otherwise.
        """
        cloud_prefixes = [
            "google_drive://",
            "gdrive://",
            "onedrive://",
            "od://",
            "s3://",
            "aws://",
            "gcs://",
            "gs://",
            "azure://",
            "az://",
            "dropbox://",
            "db://",
        ]
        return any(path.startswith(prefix) for prefix in cloud_prefixes)

    def _get_file_type(self, file_path: str) -> str:
        """
        Get the file type from a file path.

        Args:
            file_path: Path to the file.

        Returns:
            The file type (e.g., "pdf", "text", "html").
        """
        _, ext = os.path.splitext(file_path.lower())
        return ext[1:] if ext else "text"  # Remove the leading dot

    def _get_tracked_files(self) -> List[Dict[str, Any]]:
        """
        Get all tracked files from the file tracker.

        Returns:
            A list of tracked files with their metadata.
        """
        if self.file_tracker:
            try:
                files = []
                tracked_files = self.file_tracker.get_tracked_files()
                for i, file in enumerate(tracked_files):
                    file_path = file.get("path", None)  # Get the file path
                    if not file_path:
                        log.warning(f"Invalid file path: {file}")
                        continue

                    # Handle both cloud URIs and local files
                    if self._is_cloud_uri(file_path):
                        # Cloud files don't need local existence check
                        log.debug(f"Cloud file detected: {file_path}")
                    else:
                        # Local files need existence check
                        if not os.path.exists(file_path):
                            log.warning(f"Local file not found: {file_path}")
                            continue

                    file_status = file.get("status", None)  # Get the file status
                    if file_status not in {"modified", "new"}:
                        continue

                    files.append(file_path)
                return files
            except Exception as e:
                log.error("Error getting tracked files.", trace=e)
                return []

    def _scan_files(self) -> Dict[str, List[str]]:
        """
        Scan for file changes using the file tracker.

        Returns:
            A dictionary containing the scan results.
        """
        if self.file_tracker:
            return self.file_tracker.scan()
        else:
            log.warning("Scanner module not available or file tracker not initialized")
            return {"added": [], "removed": [], "changed": []}

    def _create_handlers(self):
        """Create handlers for the agent."""
        log.info("=== PIPELINE: Starting _create_handlers ===")

        # Initialize the ingestion handler
<<<<<<< HEAD
        self.ingestion_handler = IngestionService(
            config=self.component_config,
            hybrid_search_config=self._hybrid_search_config,
        )
=======
        self.ingestion_handler = IngestionService(self.component_config)
        log.info("PIPELINE: Ingestion handler initialized")
>>>>>>> 74bb986e

        # Initialize the file tracker
        scanner_config = self.component_config.get("scanner", {})
        log.info(f"PIPELINE: Scanner config found: {bool(scanner_config)}")
        log.info(
            f"PIPELINE: Scanner config keys: {list(scanner_config.keys()) if scanner_config else 'None'}"
        )

        if scanner_config:
            # Support both new 'sources' array format and legacy 'source' format
            sources_config = scanner_config.get("sources", [])
            log.info(f"PIPELINE: Found 'sources' config: {len(sources_config)} sources")

            if not sources_config:
                # Fallback to single source for backward compatibility
                source_config = scanner_config.get("source", {})
                log.info(
                    f"PIPELINE: Fallback to 'source' config: {bool(source_config)}"
                )
                if source_config:
                    sources_config = [source_config]
                    log.info("PIPELINE: Converted single source to sources array")

            log.info(f"PIPELINE: Final sources_config length: {len(sources_config)}")
            for i, source in enumerate(sources_config):
                log.info(
                    f"PIPELINE: Source {i}: type='{source.get('type', 'unknown')}', keys={list(source.keys())}"
                )

            # Check if any source has valid configuration
            has_valid_source = False
            for i, source_config in enumerate(sources_config):
                source_type = source_config.get("type", "filesystem")
                log.info(f"PIPELINE: Checking source {i} of type '{source_type}'")

                if source_type == "filesystem" and "directories" in source_config:
                    directories = source_config.get("directories", [])
                    log.info(
                        f"PIPELINE: Filesystem source has {len(directories)} directories"
                    )
                    if directories:
                        has_valid_source = True
                        log.info("PIPELINE: Valid filesystem source found")
                        # Continue processing other sources instead of breaking
                elif source_type in ["google_drive", "onedrive", "s3", "cloud"]:
                    # Cloud sources don't need directories
                    log.info(f"PIPELINE: Cloud source '{source_type}' found")
                    has_valid_source = True
                    # Continue processing other sources instead of breaking
                else:
                    log.info(
                        f"PIPELINE: Unknown source type '{source_type}' - skipping"
                    )

            log.info(f"PIPELINE: Has valid source: {has_valid_source}")

            if has_valid_source:
                try:
                    log.info("PIPELINE: Attempting to create FileChangeTracker...")
                    self.file_tracker = FileChangeTracker(self.component_config, self)
                    self.use_memory_storage = scanner_config.get(
                        "use_memory_storage", False
                    )
                    log.info(
                        f"PIPELINE: File tracker initialized successfully with {len(sources_config)} source(s) using "
                        + (
                            "memory storage"
                            if self.use_memory_storage
                            else "database storage"
                        )
                    )
                except Exception as e:
                    log.error("PIPELINE: Failed to initialize file tracker.", trace=e)
                    import traceback

                    log.error(f"PIPELINE: Traceback: {traceback.format_exc()}")
                    self.file_tracker = None
            else:
                log.warning("PIPELINE: No valid sources configured for file tracking.")
        else:
            log.warning("PIPELINE: No scanner configuration provided.")

        log.info(f"PIPELINE: File tracker final state: {self.file_tracker is not None}")
        log.info("=== PIPELINE: Finished _create_handlers ===")

        # Initialize the preprocessing handler
        preprocessor_config = self.component_config.get("preprocessor", {})
        default_preprocessor = preprocessor_config.get("default_preprocessor", {})
        file_specific_preprocessors = preprocessor_config.get("preprocessors", {})

        # Log the extracted configuration for debugging
        log.debug(f"Using default preprocessor config: {default_preprocessor}")
        log.debug(
            f"Using file-specific preprocessor configs: {file_specific_preprocessors}"
        )

        # Initialize pipeline components with configuration from params
        self.preprocessing_handler = PreprocessorService(
            {
                "default_preprocessor": default_preprocessor,
                "preprocessors": file_specific_preprocessors,
            }
        )

        # Initialize the splitter handlers
        splitter_config = self.component_config.get("splitter", {})
        self.splitting_handler = SplitterService(splitter_config)

        # Initialize the embedding handler
        embedder_config = self.component_config.get("embedding", {})
        self.embedding_handler = EmbedderService(
            config=embedder_config, hybrid_search_config=self._hybrid_search_config
        )

        # Initialize the augmentation handler
        self.augmentation_handler = AugmentationService(
            config=self.component_config,
            hybrid_search_config=self._hybrid_search_config,
        )

    def get_agent_summary(self):
        """Get a summary of the agent's capabilities."""
        return {
            "agent_name": self.agent_name,
            "description": f"This agent ingests documents and retrieves relevant information.\n",
            "detailed_description": (
                "This agent ingests various types of documents in a vector database and retrieves relevant information.\n\n"
            ),
            "always_open": self.info.get("always_open", False),
            "actions": self.get_actions_summary(),
        }

    def get_ingestion_handler(self):
        """Get the ingestion handler."""
        return self.ingestion_handler

    def get_file_tracker(self):
        """Get the file tracker."""
        return self.file_tracker

    def get_preprocessor_handler(self):
        """Get the preprocessor handler."""
        return self.preprocessing_handler

    def get_embedding_handler(self):
        """Get the embedding handler."""
        return self.embedding_handler

    def get_splitting_handler(self):
        """Get the splitting handler."""
        return self.splitting_handler

    def get_augmentation_handler(self):
        """Get the augmentation handler."""
        return self.augmentation_handler<|MERGE_RESOLUTION|>--- conflicted
+++ resolved
@@ -335,15 +335,11 @@
         log.info("=== PIPELINE: Starting _create_handlers ===")
 
         # Initialize the ingestion handler
-<<<<<<< HEAD
         self.ingestion_handler = IngestionService(
             config=self.component_config,
             hybrid_search_config=self._hybrid_search_config,
         )
-=======
-        self.ingestion_handler = IngestionService(self.component_config)
         log.info("PIPELINE: Ingestion handler initialized")
->>>>>>> 74bb986e
 
         # Initialize the file tracker
         scanner_config = self.component_config.get("scanner", {})
