--- conflicted
+++ resolved
@@ -82,15 +82,8 @@
                 raise ValueError("Natural language query is required")
 
             response_format = params.get("response_format", "yaml").lower()
-<<<<<<< HEAD
-            if response_format not in ["yaml", "markdown", "json", "csv"]:
-                raise ValueError(
-                    "Invalid response format. Choose 'yaml', 'markdown', 'json', or 'csv'"
-                )
-=======
             if response_format not in ["yaml", "json", "csv"]:
                 raise ValueError("Invalid response format. Choose 'yaml', 'json', or 'csv'")
->>>>>>> 8cb130cf
 
             # Get the SQL queries from the natural language query
             sql_queries = self._generate_sql_queries(query)
@@ -320,7 +313,6 @@
 
         # Add file summary to message
         if query_results:
-<<<<<<< HEAD
             if inline_files:
                 message_parts.append(
                     f"\n\nResults are available in {len(inline_files)} attached inline {response_format.upper()} files."
@@ -329,51 +321,18 @@
                 message_parts.append(
                     f"\n\nResults are {'also ' if len(inline_files) > 0 else ''} available in {len(files)} attached {response_format.upper()} files."
                 )
-
-=======
-            if inline_result:
-                message_parts.append(f"\n\nResults are available in {len(query_results)} attached inline {response_format.upper()} files.")
-            else:
-                message_parts.append(f"\n\nResults are available in {len(query_results)} attached {response_format.upper()} files.")
                 
         # Add response guidelines if they exist
         agent = self.get_agent()
         if hasattr(agent, 'response_guidelines') and agent.response_guidelines:
             message_parts.append(f"\n\nGuidelines:\n{agent.response_guidelines}")
         
->>>>>>> 8cb130cf
         return ActionResponse(
             message="\n".join(message_parts),
             files=files if files else None,
             inline_files=inline_files if inline_files else None,
         )
 
-<<<<<<< HEAD
-    def _format_markdown_table(self, results: List[Dict[str, Any]]) -> str:
-        """Format results as a Markdown table."""
-        if not results:
-            return "No results found."
-
-        # Get all unique keys from all documents
-        headers = set()
-        for result in results:
-            headers.update(result.keys())
-        headers = sorted(list(headers))
-
-        markdown = "| " + " | ".join(headers) + " |\n"
-        markdown += "| " + " | ".join(["---" for _ in headers]) + " |\n"
-
-        for row in results:
-            markdown += (
-                "| "
-                + " | ".join(str(row.get(header, "")) for header in headers)
-                + " |\n"
-            )
-
-        return markdown
-
-=======
->>>>>>> 8cb130cf
     def _format_csv(self, results: List[Dict[str, Any]]) -> str:
         """Format results as a CSV string."""
         if not results:
